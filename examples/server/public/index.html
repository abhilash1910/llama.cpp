<html>

<head>
  <meta charset="UTF-8">
  <meta name="viewport" content="width=device-width, initial-scale=1, maximum-scale=1" />
  <meta name="color-scheme" content="light dark">
  <title>llama.cpp - chat</title>

  <style>
    body {
      font-family: system-ui;
      font-size: 90%;
      max-width: 600px;
      min-width: 300px;
      line-height: 1.2;
      margin: 0 auto;
      padding: 0 0.5em;
    }

    #container {
      margin: 0em auto;
      display: flex;
      flex-direction: column;
      justify-content: space-between;
      height: 100%;
    }

    main {
      margin: 3px;
      display: flex;
      flex-direction: column;
      justify-content: space-between;
      gap: 1em;

      flex-grow: 1;
      overflow-y: auto;

      border: 1px solid #ccc;
      border-radius: 5px;
      padding: 0.5em;
    }

    #chat {
      display: flex;
      flex-direction: column;
    }

    .bubble {
      border: 1px solid;
      border-radius: 1.0em;
      padding: 0.5em;
      max-width: 75%;
      margin-top: 0;
    }

    .user {
      background-color: #161616;
      color: #d6d6d6;
      border-bottom-right-radius: 0;
      place-self: flex-end;
    }

    .asst {
      background-color: #d6d6d6;
      color: #161616;
      border-bottom-left-radius: 0;
      place-self: flex-start;
    }

    .typing {
      color: #888;
      text-align: left;
      font-size: 120%;
    }

    p {
      overflow-wrap: break-word;
      word-wrap: break-word;
      hyphens: auto;
      margin-top: 0.5em;
      margin-bottom: 0.5em;
    }

    #write form {
      margin: 1em 0 0 0;
      display: flex;
      flex-direction: column;
      gap: 0.5em;
      align-items: stretch;
    }

    .right {
      display: flex;
      flex-direction: row;
      gap: 0.5em;
      justify-content: flex-end;
    }

    fieldset {
      border: none;
      padding: 0;
      margin: 0;
    }

    fieldset.two {
      display: grid;
      grid-template: "a a";
      gap: 1em;
    }

    fieldset.three {
      display: grid;
      grid-template: "a a a";
      gap: 1em;
    }

    details {
      border: 1px solid #aaa;
      border-radius: 4px;
      padding: 0.5em 0.5em 0;
      margin-top: 0.5em;
    }

    summary {
      font-weight: bold;
      margin: -0.5em -0.5em 0;
      padding: 0.5em;
      cursor: pointer;
    }

    details[open] {
      padding: 0.5em;
    }


    textarea {
      padding: 5px;
      flex-grow: 1;
      width: 100%;
    }

    pre code {
      display: block;
      background-color: #222;
      color: #ddd;
    }
    code {
      font-family: monospace;
      padding: 0.1em 0.3em;
      border-radius: 3px;
    }

    fieldset label {
      margin: 0.5em 0;
      /*display: block;*/
    }

    header, footer {
      text-align: center;
    }

    footer {
      font-size: 80%;
      color: #888;
    }
  </style>

  <script type="module">
    import {
      html, h, signal, effect, computed, render, useSignal, useEffect, useRef
    } from '/index.js'

    import { llama } from '/completion.js'

    const session = signal({
      system: "A chat between a curious user and a pirate.",
      system_cfg: "A chat between a curious user and an artificial intelligence assistant.",
      message: "{{system}}\n\n### Instruction:\n{{user}}\n\n### Response:\n{{assistant}}",
      stop: ["###"],
      transcript: [],
      type: "chat",
    })

    const params = signal({
      n_predict: 400,
      top_k: 40,
      top_p: 0.95,
      tfs_z: 1.0,
      typical_p: 1.0,
      temperature: 0.7,
<<<<<<< HEAD
      repeat_penalty: 1.18,
      frequency_penalty: 0.0,
      presence_penalty: 0.0,
      repeat_last_n: 256,
      mirostat: 0,
      mirostat_tau: 5.0,
      mirostat_eta: 0.1,
      cfg_scale: 4.0,
      penalize_nl: true,
=======
      repeat_last_n: 256, // 0 = disable penalty, -1 = context size
      repeat_penalty: 1.18, // 1.0 = disabled
      top_k: 40, // <= 0 to use vocab size
      top_p: 0.5, // 1.0 = disabled
      tfs_z: 1.0, // 1.0 = disabled
      typical_p: 1.0, // 1.0 = disabled
      presence_penalty: 0.0, // 0.0 = disabled
      frequency_penalty: 0.0, // 0.0 = disabled
      mirostat: 0, // 0/1/2
      mirostat_tau: 5, // target entropy
      mirostat_eta: 0.1, // learning rate
>>>>>>> 468ea24f
    })

    const llamaStats = signal(null)
    const controller = signal(null)

    const generating = computed(() => controller.value == null )
    const chatStarted = computed(() => session.value.transcript.length > 0)

    const transcriptUpdate = (transcript) => {
      session.value = {
        ...session.value,
        transcript,
      }
    }

    // simple template replace
    const template = (str, extraSettings) => {
      let settings = session.value
      if (extraSettings) {
        settings = { ...settings, ...extraSettings }
      }
      return String(str).replaceAll(/\{\{(.*?)\}\}/g, (_, key) => template(settings[key]))
    }

    // send message to server
    const chat = async (msg) => {
      if (controller.value) {
        console.log('already running...')
        return
      }
      controller.value = new AbortController()

      const history = session.value.transcript
      const system = history.length == 0 ? session.value.system : ""
      transcriptUpdate([...history, { system, user: msg, assistant: "" }])

      const prompt = session.value.transcript.map(t =>
        template(session.value.message, t)).join("").trimEnd()

      const cfg_negative_prompt = params.value.cfg_scale > 1 ? session.value.transcript.map(t =>
        template(session.value.message, { ...t, system: session.value.system_cfg })
      ).join("").trimEnd() : ""

      let currentMessage = ''

      const llamaParams = {
        ...params.value,
        cfg_negative_prompt,
        stop: session.stop,
      }

      for await (const chunk of llama(prompt, llamaParams, { controller: controller.value })) {
        const data = chunk.data
        currentMessage += data.content

        // remove leading whitespace
        currentMessage = currentMessage.replace(/^\s+/, "")

        transcriptUpdate([...history, { system, user: msg, assistant: currentMessage }])

        if (data.stop) {
          console.log("Completion finished: '", currentMessage, "', summary: ", data)
        }

        if (data.timings) {
          llamaStats.value = data.timings
        }
      }

      controller.value = null
    }

    function MessageInput() {
      const message = useSignal("")

      const stop = (e) => {
        e.preventDefault()
        if (controller.value) {
          controller.value.abort()
          controller.value = null
        }
      }

      const reset = (e) => {
        stop(e)
        transcriptUpdate([])
      }

      const submit = (e) => {
        stop(e)
        chat(message.value)
        message.value = ""
      }

      const enterSubmits = (event) => {
        if (event.which === 13 && !event.shiftKey) {
          submit(event)
        }
      }

      return html`
        <form onsubmit=${submit}>
          <div>
            <textarea type="text" rows=2 onkeypress=${enterSubmits} value="${message}" oninput=${(e) => message.value = e.target.value} placeholder="Say something..."/>
          </div>
          <div class="right">
            <button type="submit" disabled=${!generating.value} >Send</button>
            <button onclick=${stop} disabled=${generating}>Stop</button>
            <button onclick=${reset}>Reset</button>
          </div>
        </form>
      `
    }

    const ChatLog = (props) => {
      const messages = session.value.transcript
      const container = useRef(null)

      useEffect(() => {
        // scroll to bottom (if needed)
        if (container.current && container.current.scrollHeight <= container.current.scrollTop + container.current.offsetHeight + 300) {
          container.current.scrollTo(0, container.current.scrollHeight)
        }
      }, [messages])

      return html`
        <section id="chat" ref=${container}>
          ${messages.map(({system, user, assistant}) => html`
            ${system !== "" && html`<p><em><${Markdownish} text=${system} /></em></p>`}
            <p class="user bubble"><${Markdownish} text=${user} /></p>
            ${assistant !== "" ?
              html`<p class="asst bubble"><${Markdownish} text=${assistant} /></p>` :
              html`<p class="typing">...</p>`}
          `)}
        </section>
      `
    }

    const ParamSlider = ({param, min, max, step, children}) => {
      const updateParamsFloat = (el) => params.value = { ...params.value, [param]: parseFloat(el.target.value) }
      return html`
        <div>
          <label for="${param}"><code>${param}</code></label>
          <input type="range" id="${param}" min="${min}" max="${max}" step="${step}" name="${param}" value="${params.value[param]}" oninput=${updateParamsFloat} />
          <span>${params.value[param]}</span>
          <span>${children}</span>
        </div>
      `
    }

    const ConfigForm = (props) => {
      const updateSession = (el) => session.value = { ...session.value, [el.target.name]: el.target.value }
      const updateParams = (el) => params.value = { ...params.value, [el.target.name]: el.target.value }
      const updateParamsFloat = (el) => params.value = { ...params.value, [el.target.name]: parseFloat(el.target.value) }
<<<<<<< HEAD
      const appendArray = () => session.value = { ...session.value, stop: [...session.value.stop, ""] }
      const updateArray = (el) => {
        const [name, index] = el.target.name.split(".")
        const newarr = session.value[name].map((v, i) => i == index ? el.target.value : v).filter(x => x !== "")
        session.value = { ...session.value, [name]: newarr }
      }
=======
      const updateParamsInt = (el) => params.value = { ...params.value, [el.target.name]: Math.floor(parseFloat(el.target.value)) }

      const FloatField = ({label, max, min, name, step, value}) => {
        return html`
          <div>
            <label for="${name}">${label}</label>
            <input type="range" id="${name}" min="${min}" max="${max}" step="${step}" name="${name}" value="${value}" oninput=${updateParamsFloat} />
            <span>${value}</span>
          </div>
        `
      };

      const IntField = ({label, max, min, name, value}) => {
        return html`
          <div>
            <label for="${name}">${label}</label>
            <input type="range" id="${name}" min="${min}" max="${max}" name="${name}" value="${value}" oninput=${updateParamsInt} />
            <span>${value}</span>
          </div>
        `
      };
>>>>>>> 468ea24f

      return html`
        <form>
          <fieldset>
            <div>
<<<<<<< HEAD
              <label for="system">System prompt</label>
              <textarea type="text" name="system" value="${session.value.system}" rows=4 oninput=${updateSession}/>
=======
              <label for="prompt">Prompt</label>
              <textarea type="text" name="prompt" value="${session.value.prompt}" rows=4 oninput=${updateSession}/>
            </div>
          </fieldset>

          <fieldset class="two">
            <div>
              <label for="user">User name</label>
              <input type="text" name="user" value="${session.value.user}" oninput=${updateSession} />
            </div>

            <div>
              <label for="bot">Bot name</label>
              <input type="text" name="char" value="${session.value.char}" oninput=${updateSession} />
            </div>
          </fieldset>

          <fieldset>
            <div>
              <label for="template">Prompt template</label>
              <textarea id="template" name="template" value="${session.value.template}" rows=4 oninput=${updateSession}/>
>>>>>>> 468ea24f
            </div>

            <div>
              <label for="message">Message template</label>
              <textarea type="text" name="message" value="${session.value.message}" rows=7 oninput=${updateSession}/>
            </div>
          </fieldset>

<<<<<<< HEAD
            <div>
              <label for="stop">Stop strings</label>
              ${session.value.stop.map((stop, i) => html`
                <p><input type="text" name="stop.${i}" value="${stop}" oninput=${updateArray}/></p>
              `)}
              <input type="button" value="+" onclick=${appendArray} />
            </div>

            <${ParamSlider} min=1 max=10 step=0.1 param=cfg_scale>CFG scale<//>
            ${params.value.cfg_scale > 1 && html`
              <div>
                <label for="system_cfg">CFG System prompt</label>
                <textarea type="text" name="system_cfg" value="${session.value.system_cfg}" rows=4 oninput=${updateSession}/>
              </div>
            `}

            <${ParamSlider} min=1 max=1000 step=1 param=n_predict>Predict N tokens<//>
            <${ParamSlider} min=0 max=1000 step=1 param=repeat_last_n>Penalize last N tokens<//>
            ${params.value.repeat_last_n > 0 && html`
              <${ParamSlider} min=0 max=4 step=0.01 param=repeat_penalty>Penalize repeat sequence<//>
              <${ParamSlider} min=0 max=4 step=0.01 param=frequency_penalty>Penalize frequent tokens<//>
              <${ParamSlider} min=0 max=4 step=0.01 param=presence_penalty>Penalize tokens not present in prompt<//>
            `}
            <${ParamSlider} min=0 max=2 step=0.01 param=temperature>Temperature<//>
            ${params.value.temperature > 0 && html`
              <div>
                <input id=mirostat_0 type=radio name=mirostat checked=${params.value.mirostat == 0} value=0 oninput=${updateParamsFloat} />
                <label for=mirostat_0>Temperature</label>

                <input id=mirostat_1 type=radio name=mirostat checked=${params.value.mirostat == 1} value=1 oninput=${updateParamsFloat} />
                <label for=mirostat_1>Mirostat v1</label>

                <input id=mirostat_2 type=radio name=mirostat checked=${params.value.mirostat == 2} value=2 oninput=${updateParamsFloat} />
                <label for=mirostat_2>Mirostat v2</label>
              </div>

              ${params.value.mirostat == 0 && html`
                <${ParamSlider} min=1 max=1000 step=1 param=top_k>Top K<//>
                <${ParamSlider} min=0 max=1 step=0.01 param=tfs_z>Tail free sampling<//>
                <${ParamSlider} min=0 max=1 step=0.01 param=typical_p>Typical P<//>
                <${ParamSlider} min=0 max=1 step=0.01 param=top_p>Top P<//>
              `}
              ${params.value.mirostat > 0 && html`
                <${ParamSlider} min=0 max=1 step=0.01 param=mirostat_eta>Mirostat eta, learning rate<//>
                <${ParamSlider} min=0 max=1000 step=1 param=mirostat_tau>Mirostat tau, target entropy<//>
              `}
            `}
=======
          <fieldset class="two">
            ${IntField({label: "Predictions", max: 2048, min: -1, name: "n_predict", value: params.value.n_predict})}
            ${FloatField({label: "Temperature", max: 1.5, min: 0.0, name: "temperature", step: 0.01, value: params.value.temperature})}
            ${FloatField({label: "Penalize repeat sequence", max: 2.0, min: 0.0, name: "repeat_penalty", step: 0.01, value: params.value.repeat_penalty})}
            ${IntField({label: "Consider N tokens for penalize", max: 2048, min: 0, name: "repeat_last_n", value: params.value.repeat_last_n})}
            ${IntField({label: "Top-K sampling", max: 100, min: -1, name: "top_k", value: params.value.top_k})}
            ${FloatField({label: "Top-P sampling", max: 1.0, min: 0.0, name: "top_p", step: 0.01, value: params.value.top_p})}
>>>>>>> 468ea24f
          </fieldset>
          <details>
            <summary>More options</summary>
            <fieldset class="two">
              ${FloatField({label: "TFS-Z", max: 1.0, min: 0.0, name: "tfs_z", step: 0.01, value: params.value.tfs_z})}
              ${FloatField({label: "Typical P", max: 1.0, min: 0.0, name: "typical_p", step: 0.01, value: params.value.typical_p})}
              ${FloatField({label: "Presence penalty", max: 1.0, min: 0.0, name: "presence_penalty", step: 0.01, value: params.value.presence_penalty})}
              ${FloatField({label: "Frequency penalty", max: 1.0, min: 0.0, name: "frequency_penalty", step: 0.01, value: params.value.frequency_penalty})}
            </fieldset>
            <hr />
            <fieldset class="three">
              <div>
                <label><input type="radio" name="mirostat" value="0" checked=${params.value.mirostat == 0} oninput=${updateParamsInt} /> no Mirostat</label>
                <label><input type="radio" name="mirostat" value="1" checked=${params.value.mirostat == 1} oninput=${updateParamsInt} /> Mirostat v1</label>
                <label><input type="radio" name="mirostat" value="2" checked=${params.value.mirostat == 2} oninput=${updateParamsInt} /> Mirostat v2</label>
              </div>
              ${FloatField({label: "Mirostat tau", max: 10.0, min: 0.0, name: "mirostat_tau", step: 0.01, value: params.value.mirostat_tau})}
              ${FloatField({label: "Mirostat eta", max: 1.0, min: 0.0, name: "mirostat_eta", step: 0.01, value: params.value.mirostat_eta})}
            </fieldset>
          </details>
        </form>
      `
    }
    // poor mans markdown replacement
    const Markdownish = (params) => {
      const md = params.text
        .replace(/&/g, '&amp;')
        .replace(/</g, '&lt;')
        .replace(/>/g, '&gt;')
        .replace(/^#{1,6} (.*)$/gim, '<h3>$1</h3>')
        .replace(/\*\*(.*?)\*\*/g, '<strong>$1</strong>')
        .replace(/__(.*?)__/g, '<strong>$1</strong>')
        .replace(/\*(.*?)\*/g, '<em>$1</em>')
        .replace(/_(.*?)_/g, '<em>$1</em>')
        .replace(/```.*?\n([\s\S]*?)```/g, '<pre><code>$1</code></pre>')
        .replace(/`(.*?)`/g, '<code>$1</code>')
        .replace(/\n/gim, '<br />')
      return html`<span dangerouslySetInnerHTML=${{ __html: md }} />`
    }

    const ModelGenerationInfo = (params) => {
      if (!llamaStats.value) {
        return html`<span/>`
      }
      return html`
        <span>
          ${llamaStats.value.predicted_per_token_ms.toFixed()}ms per token, ${llamaStats.value.predicted_per_second.toFixed(2)} tokens per second
        </span>
      `
    }

    function App(props) {

      return html`
        <div id="container">
          <header>
            <h1>llama.cpp</h1>
          </header>

          <main id="content">
            <${chatStarted.value ? ChatLog : ConfigForm} />
          </main>

          <section id="write">
            <${MessageInput} />
          </section>

          <footer>
            <p><${ModelGenerationInfo} /></p>
            <p>Powered by <a href="https://github.com/ggerganov/llama.cpp">llama.cpp</a> and <a href="https://ggml.ai">ggml.ai</a>.</p>
          </footer>
        </div>
      `
    }

    render(h(App), document.body)
  </script>
</head>

<body>
</body>

</html><|MERGE_RESOLUTION|>--- conflicted
+++ resolved
@@ -132,7 +132,6 @@
       padding: 0.5em;
     }
 
-
     textarea {
       padding: 5px;
       flex-grow: 1;
@@ -152,7 +151,7 @@
 
     fieldset label {
       margin: 0.5em 0;
-      /*display: block;*/
+      display: block;
     }
 
     header, footer {
@@ -182,35 +181,21 @@
     })
 
     const params = signal({
+      cfg_scale: 4.0,
+      frequency_penalty: 0.0, // 0.0 = disabled
+      mirostat_eta: 0.1, // learning rate
+      mirostat_tau: 5, // target entropy
+      mirostat: 0, // 0/1/2
       n_predict: 400,
-      top_k: 40,
-      top_p: 0.95,
-      tfs_z: 1.0,
-      typical_p: 1.0,
-      temperature: 0.7,
-<<<<<<< HEAD
-      repeat_penalty: 1.18,
-      frequency_penalty: 0.0,
-      presence_penalty: 0.0,
-      repeat_last_n: 256,
-      mirostat: 0,
-      mirostat_tau: 5.0,
-      mirostat_eta: 0.1,
-      cfg_scale: 4.0,
       penalize_nl: true,
-=======
+      presence_penalty: 0.0, // 0.0 = disabled
       repeat_last_n: 256, // 0 = disable penalty, -1 = context size
       repeat_penalty: 1.18, // 1.0 = disabled
+      temperature: 0.7,
+      tfs_z: 1.0, // 1.0 = disabled
       top_k: 40, // <= 0 to use vocab size
       top_p: 0.5, // 1.0 = disabled
-      tfs_z: 1.0, // 1.0 = disabled
       typical_p: 1.0, // 1.0 = disabled
-      presence_penalty: 0.0, // 0.0 = disabled
-      frequency_penalty: 0.0, // 0.0 = disabled
-      mirostat: 0, // 0/1/2
-      mirostat_tau: 5, // target entropy
-      mirostat_eta: 0.1, // learning rate
->>>>>>> 468ea24f
     })
 
     const llamaStats = signal(null)
@@ -349,92 +334,61 @@
       `
     }
 
-    const ParamSlider = ({param, min, max, step, children}) => {
-      const updateParamsFloat = (el) => params.value = { ...params.value, [param]: parseFloat(el.target.value) }
-      return html`
-        <div>
-          <label for="${param}"><code>${param}</code></label>
-          <input type="range" id="${param}" min="${min}" max="${max}" step="${step}" name="${param}" value="${params.value[param]}" oninput=${updateParamsFloat} />
-          <span>${params.value[param]}</span>
-          <span>${children}</span>
-        </div>
-      `
-    }
-
-    const ConfigForm = (props) => {
-      const updateSession = (el) => session.value = { ...session.value, [el.target.name]: el.target.value }
-      const updateParams = (el) => params.value = { ...params.value, [el.target.name]: el.target.value }
-      const updateParamsFloat = (el) => params.value = { ...params.value, [el.target.name]: parseFloat(el.target.value) }
-<<<<<<< HEAD
-      const appendArray = () => session.value = { ...session.value, stop: [...session.value.stop, ""] }
-      const updateArray = (el) => {
+    const updateSession = (el) => session.value = { ...session.value, [el.target.name]: el.target.value }
+    const updateParams = (el) => params.value = { ...params.value, [el.target.name]: el.target.value }
+    const updateParamsFloat = (el) => params.value = { ...params.value, [el.target.name]: parseFloat(el.target.value) }
+    const updateParamsInt = (el) => params.value = { ...params.value, [el.target.name]: Math.floor(parseFloat(el.target.value)) }
+    const updateArray = (el) => {
         const [name, index] = el.target.name.split(".")
         const newarr = session.value[name].map((v, i) => i == index ? el.target.value : v).filter(x => x !== "")
         session.value = { ...session.value, [name]: newarr }
-      }
-=======
-      const updateParamsInt = (el) => params.value = { ...params.value, [el.target.name]: Math.floor(parseFloat(el.target.value)) }
-
-      const FloatField = ({label, max, min, name, step, value}) => {
-        return html`
-          <div>
-            <label for="${name}">${label}</label>
-            <input type="range" id="${name}" min="${min}" max="${max}" step="${step}" name="${name}" value="${value}" oninput=${updateParamsFloat} />
-            <span>${value}</span>
-          </div>
-        `
-      };
-
-      const IntField = ({label, max, min, name, value}) => {
-        return html`
-          <div>
-            <label for="${name}">${label}</label>
-            <input type="range" id="${name}" min="${min}" max="${max}" name="${name}" value="${value}" oninput=${updateParamsInt} />
-            <span>${value}</span>
-          </div>
-        `
-      };
->>>>>>> 468ea24f
-
+    }
+    const appendArray = () => session.value = { ...session.value, stop: [...session.value.stop, ""] }
+
+    const ParamSlider = ({param, min, max, step, children}) => {
+      return html`
+        <div>
+          <label for="${param}">${children}</label>
+          <input type="range" id="${param}" min="${min}" max="${max}" step="${step}" name="${param}" value="${params.value[param]}" oninput=${updateParamsFloat} />
+          <span>${params.value[param]}</span>
+        </div>
+      `
+    }
+
+    const FloatField = ({label, max, min, name, step, value}) => {
+      return html`
+        <div>
+          <label for="${name}">${label}</label>
+          <input type="range" id="${name}" min="${min}" max="${max}" step="${step}" name="${name}" value="${value}" oninput=${updateParamsFloat} />
+          <span>${value}</span>
+        </div>
+      `
+    };
+
+    const IntField = ({label, max, min, name, value}) => {
+      return html`
+        <div>
+          <label for="${name}">${label}</label>
+          <input type="range" id="${name}" min="${min}" max="${max}" name="${name}" value="${value}" oninput=${updateParamsInt} />
+          <span>${value}</span>
+        </div>
+      `
+    };
+
+    const ConfigForm = (props) => {
       return html`
         <form>
           <fieldset>
             <div>
-<<<<<<< HEAD
               <label for="system">System prompt</label>
               <textarea type="text" name="system" value="${session.value.system}" rows=4 oninput=${updateSession}/>
-=======
-              <label for="prompt">Prompt</label>
-              <textarea type="text" name="prompt" value="${session.value.prompt}" rows=4 oninput=${updateSession}/>
-            </div>
-          </fieldset>
-
-          <fieldset class="two">
-            <div>
-              <label for="user">User name</label>
-              <input type="text" name="user" value="${session.value.user}" oninput=${updateSession} />
-            </div>
-
-            <div>
-              <label for="bot">Bot name</label>
-              <input type="text" name="char" value="${session.value.char}" oninput=${updateSession} />
-            </div>
-          </fieldset>
-
-          <fieldset>
-            <div>
-              <label for="template">Prompt template</label>
-              <textarea id="template" name="template" value="${session.value.template}" rows=4 oninput=${updateSession}/>
->>>>>>> 468ea24f
             </div>
 
             <div>
               <label for="message">Message template</label>
               <textarea type="text" name="message" value="${session.value.message}" rows=7 oninput=${updateSession}/>
             </div>
-          </fieldset>
-
-<<<<<<< HEAD
+
             <div>
               <label for="stop">Stop strings</label>
               ${session.value.stop.map((stop, i) => html`
@@ -450,7 +404,9 @@
                 <textarea type="text" name="system_cfg" value="${session.value.system_cfg}" rows=4 oninput=${updateSession}/>
               </div>
             `}
-
+          </fieldset>
+
+          <fieldset class="two">
             <${ParamSlider} min=1 max=1000 step=1 param=n_predict>Predict N tokens<//>
             <${ParamSlider} min=0 max=1000 step=1 param=repeat_last_n>Penalize last N tokens<//>
             ${params.value.repeat_last_n > 0 && html`
@@ -459,18 +415,26 @@
               <${ParamSlider} min=0 max=4 step=0.01 param=presence_penalty>Penalize tokens not present in prompt<//>
             `}
             <${ParamSlider} min=0 max=2 step=0.01 param=temperature>Temperature<//>
-            ${params.value.temperature > 0 && html`
-              <div>
-                <input id=mirostat_0 type=radio name=mirostat checked=${params.value.mirostat == 0} value=0 oninput=${updateParamsFloat} />
-                <label for=mirostat_0>Temperature</label>
-
-                <input id=mirostat_1 type=radio name=mirostat checked=${params.value.mirostat == 1} value=1 oninput=${updateParamsFloat} />
-                <label for=mirostat_1>Mirostat v1</label>
-
-                <input id=mirostat_2 type=radio name=mirostat checked=${params.value.mirostat == 2} value=2 oninput=${updateParamsFloat} />
-                <label for=mirostat_2>Mirostat v2</label>
-              </div>
-
+          </fieldset>
+
+          ${params.value.temperature > 0 && html`
+            <fieldset class="three">
+              <label>
+                <input type=radio name=mirostat checked=${params.value.mirostat == 0} value=0 oninput=${updateParamsFloat} />
+                Temperature
+              </label>
+
+              <label><input type=radio name=mirostat checked=${params.value.mirostat == 1} value=1 oninput=${updateParamsFloat} />
+                Mirostat v1
+              </label>
+
+              <label>
+                <input type=radio name=mirostat checked=${params.value.mirostat == 2} value=2 oninput=${updateParamsFloat} />
+                Mirostat v2
+              </label>
+            </fieldset>
+
+            <fieldset class="two">
               ${params.value.mirostat == 0 && html`
                 <${ParamSlider} min=1 max=1000 step=1 param=top_k>Top K<//>
                 <${ParamSlider} min=0 max=1 step=0.01 param=tfs_z>Tail free sampling<//>
@@ -481,36 +445,8 @@
                 <${ParamSlider} min=0 max=1 step=0.01 param=mirostat_eta>Mirostat eta, learning rate<//>
                 <${ParamSlider} min=0 max=1000 step=1 param=mirostat_tau>Mirostat tau, target entropy<//>
               `}
+              </fieldset>
             `}
-=======
-          <fieldset class="two">
-            ${IntField({label: "Predictions", max: 2048, min: -1, name: "n_predict", value: params.value.n_predict})}
-            ${FloatField({label: "Temperature", max: 1.5, min: 0.0, name: "temperature", step: 0.01, value: params.value.temperature})}
-            ${FloatField({label: "Penalize repeat sequence", max: 2.0, min: 0.0, name: "repeat_penalty", step: 0.01, value: params.value.repeat_penalty})}
-            ${IntField({label: "Consider N tokens for penalize", max: 2048, min: 0, name: "repeat_last_n", value: params.value.repeat_last_n})}
-            ${IntField({label: "Top-K sampling", max: 100, min: -1, name: "top_k", value: params.value.top_k})}
-            ${FloatField({label: "Top-P sampling", max: 1.0, min: 0.0, name: "top_p", step: 0.01, value: params.value.top_p})}
->>>>>>> 468ea24f
-          </fieldset>
-          <details>
-            <summary>More options</summary>
-            <fieldset class="two">
-              ${FloatField({label: "TFS-Z", max: 1.0, min: 0.0, name: "tfs_z", step: 0.01, value: params.value.tfs_z})}
-              ${FloatField({label: "Typical P", max: 1.0, min: 0.0, name: "typical_p", step: 0.01, value: params.value.typical_p})}
-              ${FloatField({label: "Presence penalty", max: 1.0, min: 0.0, name: "presence_penalty", step: 0.01, value: params.value.presence_penalty})}
-              ${FloatField({label: "Frequency penalty", max: 1.0, min: 0.0, name: "frequency_penalty", step: 0.01, value: params.value.frequency_penalty})}
-            </fieldset>
-            <hr />
-            <fieldset class="three">
-              <div>
-                <label><input type="radio" name="mirostat" value="0" checked=${params.value.mirostat == 0} oninput=${updateParamsInt} /> no Mirostat</label>
-                <label><input type="radio" name="mirostat" value="1" checked=${params.value.mirostat == 1} oninput=${updateParamsInt} /> Mirostat v1</label>
-                <label><input type="radio" name="mirostat" value="2" checked=${params.value.mirostat == 2} oninput=${updateParamsInt} /> Mirostat v2</label>
-              </div>
-              ${FloatField({label: "Mirostat tau", max: 10.0, min: 0.0, name: "mirostat_tau", step: 0.01, value: params.value.mirostat_tau})}
-              ${FloatField({label: "Mirostat eta", max: 1.0, min: 0.0, name: "mirostat_eta", step: 0.01, value: params.value.mirostat_eta})}
-            </fieldset>
-          </details>
         </form>
       `
     }
