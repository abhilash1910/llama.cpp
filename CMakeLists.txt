cmake_minimum_required(VERSION 3.14)  # for add_link_options and implicit target directories.
project("llama.cpp" C CXX)
include(CheckIncludeFileCXX)

set(CMAKE_EXPORT_COMPILE_COMMANDS ON)

if (NOT XCODE AND NOT MSVC AND NOT CMAKE_BUILD_TYPE)
    set(CMAKE_BUILD_TYPE Release CACHE STRING "Build type" FORCE)
    set_property(CACHE CMAKE_BUILD_TYPE PROPERTY STRINGS "Debug" "Release" "MinSizeRel" "RelWithDebInfo")
endif()

set(CMAKE_RUNTIME_OUTPUT_DIRECTORY ${CMAKE_BINARY_DIR}/bin)

if (CMAKE_SOURCE_DIR STREQUAL CMAKE_CURRENT_SOURCE_DIR)
    set(LLAMA_STANDALONE ON)

    # configure project version
    # TODO
else()
    set(LLAMA_STANDALONE OFF)
endif()

if (EMSCRIPTEN)
    set(BUILD_SHARED_LIBS_DEFAULT OFF)

    option(LLAMA_WASM_SINGLE_FILE "llama: embed WASM inside the generated llama.js" ON)
else()
    if (MINGW)
        set(BUILD_SHARED_LIBS_DEFAULT OFF)
    else()
        set(BUILD_SHARED_LIBS_DEFAULT ON)
    endif()
endif()


#
# Option list
#

if (APPLE)
    set(LLAMA_METAL_DEFAULT ON)
else()
    set(LLAMA_METAL_DEFAULT OFF)
endif()

# general
option(BUILD_SHARED_LIBS                "build shared libraries"                                OFF)
option(LLAMA_STATIC                     "llama: static link libraries"                          OFF)
option(LLAMA_NATIVE                     "llama: enable -march=native flag"                      ON)
option(LLAMA_LTO                        "llama: enable link time optimization"                  OFF)
option(LLAMA_CCACHE                     "llama: use ccache if available"                        ON)

# debug
option(LLAMA_ALL_WARNINGS               "llama: enable all compiler warnings"                   ON)
option(LLAMA_ALL_WARNINGS_3RD_PARTY     "llama: enable all compiler warnings in 3rd party libs" OFF)
option(LLAMA_GPROF                      "llama: enable gprof"                                   OFF)

# sanitizers
option(LLAMA_SANITIZE_THREAD            "llama: enable thread sanitizer"                        OFF)
option(LLAMA_SANITIZE_ADDRESS           "llama: enable address sanitizer"                       OFF)
option(LLAMA_SANITIZE_UNDEFINED         "llama: enable undefined sanitizer"                     OFF)

# instruction set specific
if (LLAMA_NATIVE)
    set(INS_ENB OFF)
else()
    set(INS_ENB ON)
endif()

option(LLAMA_AVX                             "llama: enable AVX"                                ${INS_ENB})
option(LLAMA_AVX2                            "llama: enable AVX2"                               ${INS_ENB})
option(LLAMA_AVX512                          "llama: enable AVX512"                             OFF)
option(LLAMA_AVX512_VBMI                     "llama: enable AVX512-VBMI"                        OFF)
option(LLAMA_AVX512_VNNI                     "llama: enable AVX512-VNNI"                        OFF)
option(LLAMA_FMA                             "llama: enable FMA"                                ${INS_ENB})
# in MSVC F16C is implied with AVX2/AVX512
if (NOT MSVC)
    option(LLAMA_F16C                        "llama: enable F16C"                               ${INS_ENB})
endif()

if (WIN32)
    option(LLAMA_WIN_VER                     "llama: Windows Version"                           0x602)
endif()

# 3rd party libs
option(LLAMA_ACCELERATE                      "llama: enable Accelerate framework"               ON)
option(LLAMA_BLAS                            "llama: use BLAS"                                  OFF)
set(LLAMA_BLAS_VENDOR "Generic" CACHE STRING "llama: BLAS library vendor")
option(LLAMA_CUBLAS                          "llama: use CUDA"                                  OFF)
#option(LLAMA_CUDA_CUBLAS                     "llama: use cuBLAS for prompt processing"          OFF)
option(LLAMA_CUDA_FORCE_DMMV                 "llama: use dmmv instead of mmvq CUDA kernels"     OFF)
option(LLAMA_CUDA_FORCE_MMQ                  "llama: use mmq kernels instead of cuBLAS"         OFF)
set(LLAMA_CUDA_DMMV_X      "32" CACHE STRING "llama: x stride for dmmv CUDA kernels")
set(LLAMA_CUDA_MMV_Y        "1" CACHE STRING "llama: y block size for mmv CUDA kernels")
option(LLAMA_CUDA_F16                        "llama: use 16 bit floats for some calculations"   OFF)
set(LLAMA_CUDA_KQUANTS_ITER "2" CACHE STRING "llama: iters./thread per block for Q2_K/Q6_K")
set(LLAMA_CUDA_PEER_MAX_BATCH_SIZE "128" CACHE STRING
                                             "llama: max. batch size for using peer access")
option(LLAMA_HIPBLAS                         "llama: use hipBLAS"                               OFF)
option(LLAMA_HIP_UMA                         "llama: use HIP unified memory architecture"       OFF)
option(LLAMA_CLBLAST                         "llama: use CLBlast"                               OFF)
option(LLAMA_METAL                           "llama: use Metal"                                 ${LLAMA_METAL_DEFAULT})
option(LLAMA_METAL_NDEBUG                    "llama: disable Metal debugging"                   OFF)
option(LLAMA_METAL_SHADER_DEBUG              "llama: compile Metal with -fno-fast-math"         OFF)
option(LLAMA_MPI                             "llama: use MPI"                                   OFF)
option(LLAMA_QKK_64                          "llama: use super-block size of 64 for k-quants"   OFF)
option(LLAMA_SYCL                            "llama: use SYCL"                                  OFF)
option(LLAMA_SYCL_F16                        "llama: use 16 bit floats for sycl calculations"   OFF)


option(LLAMA_BUILD_TESTS                     "llama: build tests"    ${LLAMA_STANDALONE})
option(LLAMA_BUILD_EXAMPLES                  "llama: build examples" ${LLAMA_STANDALONE})
option(LLAMA_BUILD_SERVER                    "llama: build server example"                      ON)


<<<<<<< HEAD
=======
# add perf arguments
option(LLAMA_PERF                            "llama: enable perf"                               OFF)
if (LLAMA_PERF)
    add_definitions(-DGGML_PERF)
endif()

>>>>>>> 6f9939d1
# Required for relocatable CMake package
include(${CMAKE_CURRENT_SOURCE_DIR}/scripts/build-info.cmake)

#
# Compile flags
#

set(CMAKE_CXX_STANDARD 11)
set(CMAKE_CXX_STANDARD_REQUIRED true)
set(CMAKE_C_STANDARD 11)
set(CMAKE_C_STANDARD_REQUIRED true)
set(THREADS_PREFER_PTHREAD_FLAG ON)
find_package(Threads REQUIRED)
include(CheckCXXCompilerFlag)

# enable libstdc++ assertions for debug builds
if (CMAKE_SYSTEM_NAME MATCHES "Linux")
    add_compile_definitions($<$<CONFIG:Debug>:_GLIBCXX_ASSERTIONS>)
endif()

if (NOT MSVC)
    if (LLAMA_SANITIZE_THREAD)
        add_compile_options(-fsanitize=thread)
        link_libraries(-fsanitize=thread)
    endif()

    if (LLAMA_SANITIZE_ADDRESS)
        add_compile_options(-fsanitize=address -fno-omit-frame-pointer)
        link_libraries(-fsanitize=address)
    endif()

    if (LLAMA_SANITIZE_UNDEFINED)
        add_compile_options(-fsanitize=undefined)
        link_libraries(-fsanitize=undefined)
    endif()
endif()

if (APPLE AND LLAMA_ACCELERATE)
    find_library(ACCELERATE_FRAMEWORK Accelerate)
    if (ACCELERATE_FRAMEWORK)
        message(STATUS "Accelerate framework found")

        add_compile_definitions(GGML_USE_ACCELERATE)
        add_compile_definitions(ACCELERATE_NEW_LAPACK)
        add_compile_definitions(ACCELERATE_LAPACK_ILP64)
        set(LLAMA_EXTRA_LIBS ${LLAMA_EXTRA_LIBS} ${ACCELERATE_FRAMEWORK})
    else()
        message(WARNING "Accelerate framework not found")
    endif()
endif()

if (LLAMA_METAL)
    find_library(FOUNDATION_LIBRARY Foundation REQUIRED)
    find_library(METAL_FRAMEWORK    Metal      REQUIRED)
    find_library(METALKIT_FRAMEWORK MetalKit   REQUIRED)

    message(STATUS "Metal framework found")
    set(GGML_HEADERS_METAL ggml-metal.h)
    set(GGML_SOURCES_METAL ggml-metal.m)

    add_compile_definitions(GGML_USE_METAL)
    if (LLAMA_METAL_NDEBUG)
        add_compile_definitions(GGML_METAL_NDEBUG)
    endif()

    # get full path to the file
    #add_compile_definitions(GGML_METAL_DIR_KERNELS="${CMAKE_CURRENT_SOURCE_DIR}/")

    # copy ggml-metal.metal to bin directory
    configure_file(ggml-metal.metal ${CMAKE_RUNTIME_OUTPUT_DIRECTORY}/ggml-metal.metal COPYONLY)

    if (LLAMA_METAL_SHADER_DEBUG)
        # custom command to do the following:
        #   xcrun -sdk macosx metal    -fno-fast-math -c ggml-metal.metal -o ggml-metal.air
        #   xcrun -sdk macosx metallib                   ggml-metal.air   -o default.metallib
        #
        # note: this is the only way I found to disable fast-math in Metal. it's ugly, but at least it works
        #       disabling fast math is needed in order to pass tests/test-backend-ops
        # note: adding -fno-inline fixes the tests when using MTL_SHADER_VALIDATION=1
        # note: unfortunately, we have to call it default.metallib instead of ggml.metallib
        #       ref: https://github.com/ggerganov/whisper.cpp/issues/1720
        set(XC_FLAGS -fno-fast-math -fno-inline -g)
        if (LLAMA_QKK_64)
            set(XC_FLAGS ${XC_FLAGS} -DQK_K=64)
        endif()

        add_custom_command(
            OUTPUT ${CMAKE_RUNTIME_OUTPUT_DIRECTORY}/default.metallib
            COMMAND xcrun -sdk macosx metal    ${XC_FLAGS} -c ${CMAKE_RUNTIME_OUTPUT_DIRECTORY}/ggml-metal.metal -o ${CMAKE_RUNTIME_OUTPUT_DIRECTORY}/ggml-metal.air
            COMMAND xcrun -sdk macosx metallib                ${CMAKE_RUNTIME_OUTPUT_DIRECTORY}/ggml-metal.air   -o ${CMAKE_RUNTIME_OUTPUT_DIRECTORY}/default.metallib
            DEPENDS ggml-metal.metal
            COMMENT "Compiling Metal kernels"
        )

        add_custom_target(
            ggml-metal ALL
            DEPENDS ${CMAKE_RUNTIME_OUTPUT_DIRECTORY}/default.metallib
        )
    endif()

    set(LLAMA_EXTRA_LIBS ${LLAMA_EXTRA_LIBS}
        ${FOUNDATION_LIBRARY}
        ${METAL_FRAMEWORK}
        ${METALKIT_FRAMEWORK}
        )
endif()
if (LLAMA_BLAS)
    if (LLAMA_STATIC)
        set(BLA_STATIC ON)
    endif()
    if ($(CMAKE_VERSION) VERSION_GREATER_EQUAL 3.22)
        set(BLA_SIZEOF_INTEGER 8)
    endif()

    set(BLA_VENDOR ${LLAMA_BLAS_VENDOR})
    find_package(BLAS)

    if (BLAS_FOUND)
        message(STATUS "BLAS found, Libraries: ${BLAS_LIBRARIES}")

        if ("${BLAS_INCLUDE_DIRS}" STREQUAL "")
            # BLAS_INCLUDE_DIRS is missing in FindBLAS.cmake.
            # see https://gitlab.kitware.com/cmake/cmake/-/issues/20268
            find_package(PkgConfig REQUIRED)
            if (${LLAMA_BLAS_VENDOR} MATCHES "Generic")
                pkg_check_modules(DepBLAS REQUIRED blas)
            elseif (${LLAMA_BLAS_VENDOR} MATCHES "OpenBLAS")
                # As of openblas v0.3.22, the 64-bit is named openblas64.pc
                pkg_check_modules(DepBLAS openblas64)
                if (NOT DepBLAS_FOUND)
                    pkg_check_modules(DepBLAS REQUIRED openblas)
                endif()
            elseif (${LLAMA_BLAS_VENDOR} MATCHES "FLAME")
                pkg_check_modules(DepBLAS REQUIRED blis)
            elseif (${LLAMA_BLAS_VENDOR} MATCHES "ATLAS")
                pkg_check_modules(DepBLAS REQUIRED blas-atlas)
            elseif (${LLAMA_BLAS_VENDOR} MATCHES "FlexiBLAS")
                pkg_check_modules(DepBLAS REQUIRED flexiblas_api)
            elseif (${LLAMA_BLAS_VENDOR} MATCHES "Intel")
                # all Intel* libraries share the same include path
                pkg_check_modules(DepBLAS REQUIRED mkl-sdl)
            elseif (${LLAMA_BLAS_VENDOR} MATCHES "NVHPC")
                # this doesn't provide pkg-config
                # suggest to assign BLAS_INCLUDE_DIRS on your own
                if ("${NVHPC_VERSION}" STREQUAL "")
                    message(WARNING "Better to set NVHPC_VERSION")
                else()
                    set(DepBLAS_FOUND ON)
                    set(DepBLAS_INCLUDE_DIRS "/opt/nvidia/hpc_sdk/${CMAKE_SYSTEM_NAME}_${CMAKE_SYSTEM_PROCESSOR}/${NVHPC_VERSION}/math_libs/include")
                endif()
            endif()
            if (DepBLAS_FOUND)
                set(BLAS_INCLUDE_DIRS ${DepBLAS_INCLUDE_DIRS})
            else()
                message(WARNING "BLAS_INCLUDE_DIRS neither been provided nor been automatically"
                " detected by pkgconfig, trying to find cblas.h from possible paths...")
                find_path(BLAS_INCLUDE_DIRS
                    NAMES cblas.h
                    HINTS
                        /usr/include
                        /usr/local/include
                        /usr/include/openblas
                        /opt/homebrew/opt/openblas/include
                        /usr/local/opt/openblas/include
                        /usr/include/x86_64-linux-gnu/openblas/include
                )
            endif()
        endif()

        message(STATUS "BLAS found, Includes: ${BLAS_INCLUDE_DIRS}")
        add_compile_options(${BLAS_LINKER_FLAGS})
        add_compile_definitions(GGML_USE_OPENBLAS)
        if (${BLAS_INCLUDE_DIRS} MATCHES "mkl" AND (${LLAMA_BLAS_VENDOR} MATCHES "Generic" OR ${LLAMA_BLAS_VENDOR} MATCHES "Intel"))
            add_compile_definitions(GGML_BLAS_USE_MKL)
        endif()
        set(LLAMA_EXTRA_LIBS ${LLAMA_EXTRA_LIBS} ${BLAS_LIBRARIES})
        set(LLAMA_EXTRA_INCLUDES ${LLAMA_EXTRA_INCLUDES} ${BLAS_INCLUDE_DIRS})

    else()
        message(WARNING "BLAS not found, please refer to "
        "https://cmake.org/cmake/help/latest/module/FindBLAS.html#blas-lapack-vendors"
        " to set correct LLAMA_BLAS_VENDOR")
    endif()
endif()

if (LLAMA_QKK_64)
    add_compile_definitions(GGML_QKK_64)
endif()

if (LLAMA_CUBLAS)
    cmake_minimum_required(VERSION 3.17)

    find_package(CUDAToolkit)
    if (CUDAToolkit_FOUND)
        message(STATUS "cuBLAS found")

        enable_language(CUDA)

        set(GGML_HEADERS_CUDA ggml-cuda.h)
        set(GGML_SOURCES_CUDA ggml-cuda.cu)

        add_compile_definitions(GGML_USE_CUBLAS)
#        if (LLAMA_CUDA_CUBLAS)
#            add_compile_definitions(GGML_CUDA_CUBLAS)
#        endif()
        if (LLAMA_CUDA_FORCE_DMMV)
            add_compile_definitions(GGML_CUDA_FORCE_DMMV)
        endif()
        if (LLAMA_CUDA_FORCE_MMQ)
            add_compile_definitions(GGML_CUDA_FORCE_MMQ)
        endif()
        add_compile_definitions(GGML_CUDA_DMMV_X=${LLAMA_CUDA_DMMV_X})
        add_compile_definitions(GGML_CUDA_MMV_Y=${LLAMA_CUDA_MMV_Y})
        if (DEFINED LLAMA_CUDA_DMMV_Y)
            add_compile_definitions(GGML_CUDA_MMV_Y=${LLAMA_CUDA_DMMV_Y}) # for backwards compatibility
        endif()
        if (LLAMA_CUDA_F16 OR LLAMA_CUDA_DMMV_F16)
            add_compile_definitions(GGML_CUDA_F16)
        endif()
        add_compile_definitions(K_QUANTS_PER_ITERATION=${LLAMA_CUDA_KQUANTS_ITER})
        add_compile_definitions(GGML_CUDA_PEER_MAX_BATCH_SIZE=${LLAMA_CUDA_PEER_MAX_BATCH_SIZE})

        if (LLAMA_STATIC)
            if (WIN32)
                # As of 12.3.1 CUDA Tookit for Windows does not offer a static cublas library
                set(LLAMA_EXTRA_LIBS ${LLAMA_EXTRA_LIBS} CUDA::cudart_static CUDA::cublas CUDA::cublasLt)
            else ()
                set(LLAMA_EXTRA_LIBS ${LLAMA_EXTRA_LIBS} CUDA::cudart_static CUDA::cublas_static CUDA::cublasLt_static)
            endif()
        else()
            set(LLAMA_EXTRA_LIBS ${LLAMA_EXTRA_LIBS} CUDA::cudart CUDA::cublas CUDA::cublasLt)
        endif()

        set(LLAMA_EXTRA_LIBS ${LLAMA_EXTRA_LIBS} CUDA::cuda_driver)

    if (NOT DEFINED CMAKE_CUDA_ARCHITECTURES)
        # 52 == lowest CUDA 12 standard
        # 60 == f16 CUDA intrinsics
        # 61 == integer CUDA intrinsics
        # 70 == compute capability at which unrolling a loop in mul_mat_q kernels is faster
        if (LLAMA_CUDA_F16 OR LLAMA_CUDA_DMMV_F16)
            set(CMAKE_CUDA_ARCHITECTURES "60;61;70") # needed for f16 CUDA intrinsics
        else()
            set(CMAKE_CUDA_ARCHITECTURES "52;61;70") # lowest CUDA 12 standard + lowest for integer intrinsics
            #set(CMAKE_CUDA_ARCHITECTURES "") # use this to compile much faster, but only F16 models work
        endif()
    endif()
    message(STATUS "Using CUDA architectures: ${CMAKE_CUDA_ARCHITECTURES}")

    else()
        message(WARNING "cuBLAS not found")
    endif()
endif()

if (LLAMA_MPI)
    cmake_minimum_required(VERSION 3.10)
    find_package(MPI)
    if (MPI_C_FOUND)
        message(STATUS "MPI found")
        set(GGML_HEADERS_MPI ggml-mpi.h)
        set(GGML_SOURCES_MPI ggml-mpi.c ggml-mpi.h)
        add_compile_definitions(GGML_USE_MPI)
        add_compile_definitions(${MPI_C_COMPILE_DEFINITIONS})
        if (NOT MSVC)
            add_compile_options(-Wno-cast-qual)
        endif()
        set(LLAMA_EXTRA_LIBS     ${LLAMA_EXTRA_LIBS}     ${MPI_C_LIBRARIES})
        set(LLAMA_EXTRA_INCLUDES ${LLAMA_EXTRA_INCLUDES} ${MPI_C_INCLUDE_DIRS})
        # Even if you're only using the C header, C++ programs may bring in MPI
        # C++ functions, so more linkage is needed
        if (MPI_CXX_FOUND)
            set(LLAMA_EXTRA_LIBS ${LLAMA_EXTRA_LIBS}     ${MPI_CXX_LIBRARIES})
        endif()
    else()
        message(WARNING "MPI not found")
    endif()
endif()

if (LLAMA_CLBLAST)
    find_package(CLBlast)
    if (CLBlast_FOUND)
        message(STATUS "CLBlast found")

        set(GGML_HEADERS_OPENCL ggml-opencl.h)
        set(GGML_SOURCES_OPENCL ggml-opencl.cpp)

        add_compile_definitions(GGML_USE_CLBLAST)

        set(LLAMA_EXTRA_LIBS ${LLAMA_EXTRA_LIBS} clblast)
    else()
        message(WARNING "CLBlast not found")
    endif()
endif()

if (LLAMA_HIPBLAS)
    list(APPEND CMAKE_PREFIX_PATH /opt/rocm)

    if (NOT ${CMAKE_C_COMPILER_ID} MATCHES "Clang")
        message(WARNING "Only LLVM is supported for HIP, hint: CC=/opt/rocm/llvm/bin/clang")
    endif()
    if (NOT ${CMAKE_CXX_COMPILER_ID} MATCHES "Clang")
        message(WARNING "Only LLVM is supported for HIP, hint: CXX=/opt/rocm/llvm/bin/clang++")
    endif()

    find_package(hip)
    find_package(hipblas)
    find_package(rocblas)

    if (${hipblas_FOUND} AND ${hip_FOUND})
        message(STATUS "HIP and hipBLAS found")
        add_compile_definitions(GGML_USE_HIPBLAS GGML_USE_CUBLAS)
        if (LLAMA_HIP_UMA)
            add_compile_definitions(GGML_HIP_UMA)
        endif()
        add_library(ggml-rocm OBJECT ggml-cuda.cu ggml-cuda.h)
        if (BUILD_SHARED_LIBS)
            set_target_properties(ggml-rocm PROPERTIES POSITION_INDEPENDENT_CODE ON)
        endif()
        if (LLAMA_CUDA_FORCE_DMMV)
            target_compile_definitions(ggml-rocm PRIVATE GGML_CUDA_FORCE_DMMV)
        endif()
        if (LLAMA_CUDA_FORCE_MMQ)
            target_compile_definitions(ggml-rocm PRIVATE GGML_CUDA_FORCE_MMQ)
        endif()
        target_compile_definitions(ggml-rocm PRIVATE GGML_CUDA_DMMV_X=${LLAMA_CUDA_DMMV_X})
        target_compile_definitions(ggml-rocm PRIVATE GGML_CUDA_MMV_Y=${LLAMA_CUDA_MMV_Y})
        target_compile_definitions(ggml-rocm PRIVATE K_QUANTS_PER_ITERATION=${LLAMA_CUDA_KQUANTS_ITER})
        set_source_files_properties(ggml-cuda.cu PROPERTIES LANGUAGE CXX)
        target_link_libraries(ggml-rocm PRIVATE hip::device PUBLIC hip::host roc::rocblas roc::hipblas)

        if (LLAMA_STATIC)
            message(FATAL_ERROR "Static linking not supported for HIP/ROCm")
        endif()
        set(LLAMA_EXTRA_LIBS ${LLAMA_EXTRA_LIBS} ggml-rocm)
    else()
        message(WARNING "hipBLAS or HIP not found. Try setting CMAKE_PREFIX_PATH=/opt/rocm")
    endif()
endif()


if (LLAMA_SYCL)
    if ( NOT DEFINED ENV{ONEAPI_ROOT})
	message(FATAL_ERROR "Not detect ENV {ONEAPI_ROOT}, please install oneAPI & source it, like: source /opt/intel/oneapi/setvars.sh")
    endif()
    
    #todo: AOT

    find_package(IntelSYCL REQUIRED)

    add_compile_definitions(GGML_USE_SYCL)
    if (LLAMA_SYCL_F16)
        add_compile_definitions(GGML_SYCL_F16)
    endif()

    add_compile_options(-I./) #include DPCT 
    add_compile_options(-I/${SYCL_INCLUDE_DIR})
    
    set(CMAKE_CXX_STANDARD 17)
    set(CMAKE_CXX_FLAGS "${CMAKE_CXX_FLAGS} -std=c++17 -Wno-narrowing")
    set(CMAKE_CXX_FLAGS "${CMAKE_CXX_FLAGS} -O3")
    set(CMAKE_CXX_FLAGS "${CMAKE_CXX_FLAGS} -fsycl -L${MKLROOT}/lib")

    set(GGML_HEADERS_SYCL ggml.h ggml-sycl.h)
    set(GGML_SOURCES_SYCL ggml-sycl.cpp)

    set(LLAMA_EXTRA_LIBS ${LLAMA_EXTRA_LIBS} sycl OpenCL mkl_core pthread m dl mkl_sycl_blas mkl_intel_ilp64 mkl_tbb_thread)
endif()



function(get_flags CCID CCVER)
    set(C_FLAGS "")
    set(CXX_FLAGS "")

    if (CCID MATCHES "Clang")
        set(C_FLAGS   -Wunreachable-code-break -Wunreachable-code-return)
        set(CXX_FLAGS -Wunreachable-code-break -Wunreachable-code-return -Wmissing-prototypes -Wextra-semi)

        if (
            (CCID STREQUAL "Clang"      AND CCVER VERSION_GREATER_EQUAL 3.8.0) OR
            (CCID STREQUAL "AppleClang" AND CCVER VERSION_GREATER_EQUAL 7.3.0)

        )
            set(C_FLAGS ${C_FLAGS} -Wdouble-promotion)
        endif()
    elseif (CCID STREQUAL "GNU")
        set(C_FLAGS   -Wdouble-promotion)
        set(CXX_FLAGS -Wno-array-bounds)

        if (CCVER VERSION_GREATER_EQUAL 7.1.0)
            set(CXX_FLAGS ${CXX_FLAGS} -Wno-format-truncation)
        endif()
        if (CCVER VERSION_GREATER_EQUAL 8.1.0)
            set(CXX_FLAGS ${CXX_FLAGS} -Wextra-semi)
        endif()
    endif()

    set(GF_C_FLAGS   ${C_FLAGS}   PARENT_SCOPE)
    set(GF_CXX_FLAGS ${CXX_FLAGS} PARENT_SCOPE)
endfunction()

if (LLAMA_ALL_WARNINGS)
    if (NOT MSVC)
        set(WARNING_FLAGS -Wall -Wextra -Wpedantic -Wcast-qual -Wno-unused-function)
        set(C_FLAGS       -Wshadow -Wstrict-prototypes -Wpointer-arith -Wmissing-prototypes
                          -Werror=implicit-int -Werror=implicit-function-declaration)
        set(CXX_FLAGS     -Wmissing-declarations -Wmissing-noreturn)

        set(C_FLAGS   ${WARNING_FLAGS} ${C_FLAGS})
        set(CXX_FLAGS ${WARNING_FLAGS} ${CXX_FLAGS})

        get_flags(${CMAKE_CXX_COMPILER_ID} ${CMAKE_CXX_COMPILER_VERSION})

        add_compile_options("$<$<COMPILE_LANGUAGE:C>:${C_FLAGS};${GF_C_FLAGS}>"
                            "$<$<COMPILE_LANGUAGE:CXX>:${CXX_FLAGS};${GF_CXX_FLAGS}>")
    else()
        # todo : msvc
        set(C_FLAGS   "")
        set(CXX_FLAGS "")
    endif()
endif()

if (LLAMA_CUBLAS)
    set(CUDA_FLAGS ${CXX_FLAGS} -use_fast_math)
    if (NOT MSVC)
        set(CUDA_FLAGS ${CUDA_FLAGS} -Wno-pedantic)
    endif()

    if (LLAMA_ALL_WARNINGS AND NOT MSVC)
        set(NVCC_CMD ${CMAKE_CUDA_COMPILER} .c)
        if (NOT CMAKE_CUDA_HOST_COMPILER STREQUAL "")
            set(NVCC_CMD ${NVCC_CMD} -ccbin ${CMAKE_CUDA_HOST_COMPILER})
        endif()

        execute_process(
            COMMAND ${NVCC_CMD} -Xcompiler --version
            OUTPUT_VARIABLE CUDA_CCFULLVER
            ERROR_QUIET
        )

        if (NOT CUDA_CCFULLVER MATCHES clang)
            set(CUDA_CCID "GNU")
            execute_process(
                COMMAND ${NVCC_CMD} -Xcompiler "-dumpfullversion -dumpversion"
                OUTPUT_VARIABLE CUDA_CCVER
                ERROR_QUIET
            )
        else()
            if (CUDA_CCFULLVER MATCHES Apple)
                set(CUDA_CCID "AppleClang")
            else()
                set(CUDA_CCID "Clang")
            endif()
            string(REGEX REPLACE "^.* version ([0-9.]*).*$" "\\1" CUDA_CCVER ${CUDA_CCFULLVER})
        endif()

        message("-- CUDA host compiler is ${CUDA_CCID} ${CUDA_CCVER}")

        get_flags(${CUDA_CCID} ${CUDA_CCVER})
        list(JOIN GF_CXX_FLAGS " " CUDA_CXX_FLAGS)  # pass host compiler flags as a single argument
        if (NOT CUDA_CXX_FLAGS STREQUAL "")
            set(CUDA_FLAGS ${CUDA_FLAGS} -Xcompiler ${CUDA_CXX_FLAGS})
        endif()
    endif()

    add_compile_options("$<$<COMPILE_LANGUAGE:CUDA>:${CUDA_FLAGS}>")
endif()

if (WIN32)
    add_compile_definitions(_CRT_SECURE_NO_WARNINGS)

    if (BUILD_SHARED_LIBS)
        set(CMAKE_WINDOWS_EXPORT_ALL_SYMBOLS ON)
    endif()
endif()

if (LLAMA_LTO)
    include(CheckIPOSupported)
    check_ipo_supported(RESULT result OUTPUT output)
    if (result)
        set(CMAKE_INTERPROCEDURAL_OPTIMIZATION TRUE)
    else()
        message(WARNING "IPO is not supported: ${output}")
    endif()
endif()

if (LLAMA_CCACHE)
    find_program(LLAMA_CCACHE_FOUND ccache)
    if (LLAMA_CCACHE_FOUND)
        set_property(GLOBAL PROPERTY RULE_LAUNCH_COMPILE ccache)
        set(ENV{CCACHE_SLOPPINESS} time_macros)
        message(STATUS "Using ccache")
    else()
        message(STATUS "Warning: ccache not found - consider installing it or use LLAMA_CCACHE=OFF")
    endif ()
endif()

# this version of Apple ld64 is buggy
execute_process(
    COMMAND ${CMAKE_C_COMPILER} ${CMAKE_EXE_LINKER_FLAGS} -Wl,-v
    ERROR_VARIABLE output
    OUTPUT_QUIET
)
if (output MATCHES "dyld-1015\.7")
    add_compile_definitions(HAVE_BUGGY_APPLE_LINKER)
endif()

# Architecture specific
# TODO: probably these flags need to be tweaked on some architectures
#       feel free to update the Makefile for your architecture and send a pull request or issue
message(STATUS "CMAKE_SYSTEM_PROCESSOR: ${CMAKE_SYSTEM_PROCESSOR}")
if (MSVC)
  string(TOLOWER "${CMAKE_GENERATOR_PLATFORM}" CMAKE_GENERATOR_PLATFORM_LWR)
  message(STATUS "CMAKE_GENERATOR_PLATFORM: ${CMAKE_GENERATOR_PLATFORM}")
else ()
  set(CMAKE_GENERATOR_PLATFORM_LWR "")
endif ()

if (NOT MSVC)
    if (LLAMA_STATIC)
        add_link_options(-static)
        if (MINGW)
            add_link_options(-static-libgcc -static-libstdc++)
        endif()
    endif()
    if (LLAMA_GPROF)
        add_compile_options(-pg)
    endif()
endif()

function(add_compile_option_cpp ARG)
    # Adds a compile option to C/C++ only, but not for Cuda.
    # Use, e.g., for CPU-architecture flags.
    add_compile_options($<$<COMPILE_LANGUAGE:CXX>:${ARG}>)
    add_compile_options($<$<COMPILE_LANGUAGE:C>:${ARG}>)
endfunction()

if ((${CMAKE_SYSTEM_PROCESSOR} MATCHES "arm") OR (${CMAKE_SYSTEM_PROCESSOR} MATCHES "aarch64") OR ("${CMAKE_GENERATOR_PLATFORM_LWR}" MATCHES "arm64"))
    message(STATUS "ARM detected")
    if (MSVC)
        add_compile_definitions(__ARM_NEON)
        add_compile_definitions(__ARM_FEATURE_FMA)
        add_compile_definitions(__ARM_FEATURE_DOTPROD)
        # add_compile_definitions(__ARM_FEATURE_FP16_VECTOR_ARITHMETIC) # MSVC doesn't support vdupq_n_f16, vld1q_f16, vst1q_f16
        add_compile_definitions(__aarch64__) # MSVC defines _M_ARM64 instead
    else()
        check_cxx_compiler_flag(-mfp16-format=ieee COMPILER_SUPPORTS_FP16_FORMAT_I3E)
        if (NOT "${COMPILER_SUPPORTS_FP16_FORMAT_I3E}" STREQUAL "")
            add_compile_options(-mfp16-format=ieee)
        endif()
        if (${CMAKE_SYSTEM_PROCESSOR} MATCHES "armv6")
            # Raspberry Pi 1, Zero
            add_compile_options(-mfpu=neon-fp-armv8 -mno-unaligned-access)
        endif()
        if (${CMAKE_SYSTEM_PROCESSOR} MATCHES "armv7")
            # Raspberry Pi 2
            add_compile_options(-mfpu=neon-fp-armv8 -mno-unaligned-access -funsafe-math-optimizations)
        endif()
        if (${CMAKE_SYSTEM_PROCESSOR} MATCHES "armv8")
            # Raspberry Pi 3, 4, Zero 2 (32-bit)
            add_compile_options(-mno-unaligned-access)
        endif()
    endif()
elseif (${CMAKE_SYSTEM_PROCESSOR} MATCHES "^(x86_64|i686|AMD64)$" OR "${CMAKE_GENERATOR_PLATFORM_LWR}" MATCHES "^(x86_64|i686|amd64|x64)$" )
    message(STATUS "x86 detected")
    if (MSVC)
        # instruction set detection for MSVC only
        if (LLAMA_NATIVE)
            include(cmake/FindSIMD.cmake)
        endif ()
        if (LLAMA_AVX512)
            add_compile_option_cpp(/arch:AVX512)
            # MSVC has no compile-time flags enabling specific
            # AVX512 extensions, neither it defines the
            # macros corresponding to the extensions.
            # Do it manually.
            if (LLAMA_AVX512_VBMI)
                add_compile_definitions($<$<COMPILE_LANGUAGE:C>:__AVX512VBMI__>)
                add_compile_definitions($<$<COMPILE_LANGUAGE:CXX>:__AVX512VBMI__>)
            endif()
            if (LLAMA_AVX512_VNNI)
                add_compile_definitions($<$<COMPILE_LANGUAGE:C>:__AVX512VNNI__>)
                add_compile_definitions($<$<COMPILE_LANGUAGE:CXX>:__AVX512VNNI__>)
            endif()
        elseif (LLAMA_AVX2)
            add_compile_option_cpp(/arch:AVX2)
        elseif (LLAMA_AVX)
            add_compile_option_cpp(/arch:AVX)
        endif()
    else()
        if (LLAMA_NATIVE)
            add_compile_option_cpp(-march=native)
        endif()
        if (LLAMA_F16C)
            add_compile_option_cpp(-mf16c)
        endif()
        if (LLAMA_FMA)
            add_compile_option_cpp(-mfma)
        endif()
        if (LLAMA_AVX)
            add_compile_option_cpp(-mavx)
        endif()
        if (LLAMA_AVX2)
            add_compile_option_cpp(-mavx2)
        endif()
        if (LLAMA_AVX512)
            add_compile_option_cpp(-mavx512f)
            add_compile_option_cpp(-mavx512bw)
        endif()
        if (LLAMA_AVX512_VBMI)
            add_compile_option_cpp(-mavx512vbmi)
        endif()
        if (LLAMA_AVX512_VNNI)
            add_compile_option_cpp(-mavx512vnni)
        endif()
    endif()
elseif (${CMAKE_SYSTEM_PROCESSOR} MATCHES "ppc64")
    message(STATUS "PowerPC detected")
    if (${CMAKE_SYSTEM_PROCESSOR} MATCHES "ppc64le")
        add_compile_options(-mcpu=powerpc64le)
    else()
        add_compile_options(-mcpu=native -mtune=native)
        #TODO: Add  targets for Power8/Power9 (Altivec/VSX) and Power10(MMA) and query for big endian systems (ppc64/le/be)
    endif()
else()
    message(STATUS "Unknown architecture")
endif()

if (MINGW)
    # Target Windows 8 for PrefetchVirtualMemory
    add_compile_definitions(_WIN32_WINNT=${LLAMA_WIN_VER})
endif()

#
# POSIX conformance
#

# clock_gettime came in POSIX.1b (1993)
# CLOCK_MONOTONIC came in POSIX.1-2001 / SUSv3 as optional
# posix_memalign came in POSIX.1-2001 / SUSv3
# M_PI is an XSI extension since POSIX.1-2001 / SUSv3, came in XPG1 (1985)
add_compile_definitions(_XOPEN_SOURCE=600)

# Somehow in OpenBSD whenever POSIX conformance is specified
# some string functions rely on locale_t availability,
# which was introduced in POSIX.1-2008, forcing us to go higher
if (CMAKE_SYSTEM_NAME MATCHES "OpenBSD")
    remove_definitions(-D_XOPEN_SOURCE=600)
    add_compile_definitions(_XOPEN_SOURCE=700)
endif()

# Data types, macros and functions related to controlling CPU affinity and
# some memory allocation are available on Linux through GNU extensions in libc
if (CMAKE_SYSTEM_NAME MATCHES "Linux")
    add_compile_definitions(_GNU_SOURCE)
endif()

# RLIMIT_MEMLOCK came in BSD, is not specified in POSIX.1,
# and on macOS its availability depends on enabling Darwin extensions
# similarly on DragonFly, enabling BSD extensions is necessary
if (
    CMAKE_SYSTEM_NAME MATCHES "Darwin" OR
    CMAKE_SYSTEM_NAME MATCHES "iOS" OR
    CMAKE_SYSTEM_NAME MATCHES "tvOS" OR
    CMAKE_SYSTEM_NAME MATCHES "DragonFly"
)
    add_compile_definitions(_DARWIN_C_SOURCE)
endif()

# alloca is a non-standard interface that is not visible on BSDs when
# POSIX conformance is specified, but not all of them provide a clean way
# to enable it in such cases
if (CMAKE_SYSTEM_NAME MATCHES "FreeBSD")
    add_compile_definitions(__BSD_VISIBLE)
endif()
if (CMAKE_SYSTEM_NAME MATCHES "NetBSD")
    add_compile_definitions(_NETBSD_SOURCE)
endif()
if (CMAKE_SYSTEM_NAME MATCHES "OpenBSD")
    add_compile_definitions(_BSD_SOURCE)
endif()

#
# libraries
#

# ggml

if (GGML_USE_CPU_HBM)
    add_definitions(-DGGML_USE_CPU_HBM)
    find_library(memkind memkind REQUIRED)
endif()

add_library(ggml OBJECT
            ggml.c
            ggml.h
            ggml-alloc.c
            ggml-alloc.h
            ggml-backend.c
            ggml-backend.h
            ggml-quants.c
            ggml-quants.h
            ${GGML_SOURCES_CUDA}   ${GGML_HEADERS_CUDA}
            ${GGML_SOURCES_OPENCL} ${GGML_HEADERS_OPENCL}
            ${GGML_SOURCES_METAL}  ${GGML_HEADERS_METAL}
            ${GGML_SOURCES_MPI}    ${GGML_HEADERS_MPI}
            ${GGML_SOURCES_EXTRA}  ${GGML_HEADERS_EXTRA}
            ${GGML_SOURCES_SYCL}  ${GGML_HEADERS_SYCL}
            )

target_include_directories(ggml PUBLIC . ${LLAMA_EXTRA_INCLUDES})
target_compile_features(ggml PUBLIC c_std_11) # don't bump
target_link_libraries(ggml PUBLIC Threads::Threads ${LLAMA_EXTRA_LIBS})
if (GGML_USE_CPU_HBM)
    target_link_libraries(ggml PUBLIC memkind)
endif()

add_library(ggml_static STATIC $<TARGET_OBJECTS:ggml>)
if (BUILD_SHARED_LIBS)
    set_target_properties(ggml PROPERTIES POSITION_INDEPENDENT_CODE ON)
    add_library(ggml_shared SHARED $<TARGET_OBJECTS:ggml>)
    target_link_libraries(ggml_shared PUBLIC Threads::Threads ${LLAMA_EXTRA_LIBS})
    install(TARGETS ggml_shared LIBRARY)
endif()

# llama

add_library(llama
            llama.cpp
            llama.h
            )

target_include_directories(llama PUBLIC .)
target_compile_features(llama PUBLIC cxx_std_11) # don't bump
target_link_libraries(llama PRIVATE
    ggml
    ${LLAMA_EXTRA_LIBS}
    )

if (BUILD_SHARED_LIBS)
    set_target_properties(llama PROPERTIES POSITION_INDEPENDENT_CODE ON)
    target_compile_definitions(llama PRIVATE LLAMA_SHARED LLAMA_BUILD)
    if (LLAMA_METAL)
        set_target_properties(llama PROPERTIES RESOURCE "${CMAKE_CURRENT_SOURCE_DIR}/ggml-metal.metal")
    endif()
endif()


#
# install
#

include(GNUInstallDirs)
include(CMakePackageConfigHelpers)

set(LLAMA_INCLUDE_INSTALL_DIR ${CMAKE_INSTALL_INCLUDEDIR}
    CACHE PATH "Location of header files")
set(LLAMA_LIB_INSTALL_DIR ${CMAKE_INSTALL_LIBDIR}
    CACHE PATH "Location of library files")
set(LLAMA_BIN_INSTALL_DIR ${CMAKE_INSTALL_BINDIR}
    CACHE PATH "Location of binary files")
set(LLAMA_BUILD_NUMBER ${BUILD_NUMBER})
set(LLAMA_BUILD_COMMIT ${BUILD_COMMIT})
set(LLAMA_INSTALL_VERSION 0.0.${BUILD_NUMBER})
get_directory_property(LLAMA_TRANSIENT_DEFINES COMPILE_DEFINITIONS)

configure_package_config_file(
        ${CMAKE_CURRENT_SOURCE_DIR}/scripts/LlamaConfig.cmake.in
        ${CMAKE_CURRENT_BINARY_DIR}/LlamaConfig.cmake
    INSTALL_DESTINATION ${CMAKE_INSTALL_LIBDIR}/cmake/Llama
    PATH_VARS LLAMA_INCLUDE_INSTALL_DIR
              LLAMA_LIB_INSTALL_DIR
              LLAMA_BIN_INSTALL_DIR )

write_basic_package_version_file(
        ${CMAKE_CURRENT_BINARY_DIR}/LlamaConfigVersion.cmake
    VERSION ${LLAMA_INSTALL_VERSION}
    COMPATIBILITY SameMajorVersion)

install(FILES ${CMAKE_CURRENT_BINARY_DIR}/LlamaConfig.cmake
              ${CMAKE_CURRENT_BINARY_DIR}/LlamaConfigVersion.cmake
        DESTINATION ${CMAKE_INSTALL_LIBDIR}/cmake/Llama)

set(GGML_PUBLIC_HEADERS "ggml.h" "ggml-alloc.h" "ggml-backend.h"
        "${GGML_HEADERS_CUDA}" "${GGML_HEADERS_OPENCL}"
        "${GGML_HEADERS_METAL}" "${GGML_HEADERS_MPI}" "${GGML_HEADERS_EXTRA}")

set_target_properties(ggml PROPERTIES PUBLIC_HEADER "${GGML_PUBLIC_HEADERS}")
install(TARGETS ggml PUBLIC_HEADER)

set_target_properties(llama PROPERTIES PUBLIC_HEADER ${CMAKE_CURRENT_SOURCE_DIR}/llama.h)
install(TARGETS llama LIBRARY PUBLIC_HEADER)

install(
    FILES convert.py
    PERMISSIONS
        OWNER_READ
        OWNER_WRITE
        OWNER_EXECUTE
        GROUP_READ
        GROUP_EXECUTE
        WORLD_READ
        WORLD_EXECUTE
    DESTINATION ${CMAKE_INSTALL_BINDIR})
install(
    FILES convert-lora-to-ggml.py
    PERMISSIONS
        OWNER_READ
        OWNER_WRITE
        OWNER_EXECUTE
        GROUP_READ
        GROUP_EXECUTE
        WORLD_READ
        WORLD_EXECUTE
    DESTINATION ${CMAKE_INSTALL_BINDIR})
if (LLAMA_METAL)
    install(
        FILES ggml-metal.metal
        PERMISSIONS
            OWNER_READ
            OWNER_WRITE
            GROUP_READ
            WORLD_READ
        DESTINATION ${CMAKE_INSTALL_BINDIR})
endif()

#
# programs, examples and tests
#

add_subdirectory(common)

if (LLAMA_BUILD_TESTS AND NOT CMAKE_JS_VERSION)
    include(CTest)
    add_subdirectory(tests)
endif ()

if (LLAMA_BUILD_EXAMPLES)
    add_subdirectory(examples)
    add_subdirectory(pocs)
endif()<|MERGE_RESOLUTION|>--- conflicted
+++ resolved
@@ -113,15 +113,13 @@
 option(LLAMA_BUILD_SERVER                    "llama: build server example"                      ON)
 
 
-<<<<<<< HEAD
-=======
+
 # add perf arguments
 option(LLAMA_PERF                            "llama: enable perf"                               OFF)
 if (LLAMA_PERF)
     add_definitions(-DGGML_PERF)
 endif()
 
->>>>>>> 6f9939d1
 # Required for relocatable CMake package
 include(${CMAKE_CURRENT_SOURCE_DIR}/scripts/build-info.cmake)
 
